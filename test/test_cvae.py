--- conflicted
+++ resolved
@@ -205,9 +205,6 @@
 
         vae.train(train_loader, test_loader, self.epochs)
 
-<<<<<<< HEAD
-    def test_rectangular_data_resnet_vae(self):
-=======
     def test_sparse_data_symmetric_vae(self):
 
         input_shape = (22, 22)
@@ -225,7 +222,6 @@
         vae.train(train_loader, test_loader, self.epochs)
 
     def _test_rectangular_data_resnet_vae(self):
->>>>>>> 019287a9
 
         #max_len, nchars = 24, 524
 
