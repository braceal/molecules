--- conflicted
+++ resolved
@@ -1,10 +1,6 @@
 import h5py
 
-<<<<<<< HEAD
 def open_h5(h5_file, mode = 'r', libver = 'latest', swmr = False, **kwargs):
-=======
-def open_h5(h5_file, mode='r', **kwargs):
->>>>>>> a7adb64f
     """
     Helper function for opening h5 file in context manager
 
