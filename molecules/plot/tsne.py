import os
import time
import wandb
from PIL import Image
import numpy as np
from sklearn.manifold import TSNE
import matplotlib
import matplotlib.pyplot as plt
from mpl_toolkits.mplot3d import Axes3D
from mpl_toolkits.axes_grid1 import make_axes_locatable
import h5py as h5

def compute_pca(embeddings, dim=50):
    # TODO: use pca to drop embeddings to dim 50
    # TODO: run PCA in pytorch and reduce dimension down to 50 (maybe even lower)
        #       then run tSNE on outputs of PCA. This works for sparse matrices
        #       https://pytorch.org/docs/master/generated/torch.pca_lowrank.html
    return embeddings

def _load_data(embeddings_path, colors, embeddings_dset='embeddings'):
    color_arrays = {}
    with h5.File(embeddings_path, 'r', libver='latest', swmr=False) as f:
        # Load embeddings from h5 file
        embeddings = f[embeddings_dset][...]
        # May contain rmsd, fnc
        for color in colors:
            color_arrays[color] = f[color][...]

    return embeddings, color_arrays

def plot_tsne(embeddings_path, out_dir='./', colors=['rmsd'],
              pca=True, projection_type='2d',
              target_perplexity=30,
              perplexities=[5, 30, 50, 100, 200],
              pca_dim=50,
              wandb_config=None,
              global_step=0, epoch=1):

    embeddings, color_arrays = _load_data(embeddings_path, colors)

    if pca and embeddings.shape[1] > pca_dim:
        embeddings = compute_pca(embeddings, pca_dim)

    # create plot grid
    nrows = len(perplexities)
    ncols = 3 if projection_type == '3d' else 1

    # Precompute tsne embeddings for each perplexity
    tsne_embeddings = []
    for perplexity in perplexities:
        # Outputs 3D embeddings using all available processors
        tsne = TSNE(n_components=int(projection_type[0]), n_jobs=4, perplexity=perplexity)
        tsne_embed = tsne.fit_transform(embeddings)
        tsne_embeddings.append(tsne_embed)

    for color_name, color_arr in color_arrays.items():

        # create colormaps
        cmi = plt.get_cmap('jet')
        vmin, vmax = np.min(color_arr), np.max(color_arr)
        cnorm = matplotlib.colors.Normalize(vmin=vmin, vmax=vmax)
        scalar_map = matplotlib.cm.ScalarMappable(norm=cnorm, cmap=cmi)
        scalar_map.set_array(color_arr)

        # create figure
        fig, axs = plt.subplots(figsize=(ncols * 4, nrows * 4),
                                nrows=nrows, ncols=ncols)

        # set up constants
        color = scalar_map.to_rgba(color_arr)
        if color_name == 'rmsd':
            titlestring = f'RMSD to reference state after epoch {epoch}'
        elif color_name == 'fnc':
            titlestring = f'Fraction of contacts to reference state after epoch {epoch}'

        for idr, (perplexity, emb_trans) in enumerate(zip(perplexities, tsne_embeddings)):
        
            # plot            
            if projection_type == '3d':
                z1, z2, z3 = emb_trans[:, 0], emb_trans[:, 1], emb_trans[:, 2]
                z1mm = np.min(z1), np.max(z1)
                z2mm = np.min(z2), np.max(z2)
                z3mm = np.min(z3), np.max(z3)
                z1mm = (z1mm[0] * 0.95, z1mm[1] * 1.05)
                z2mm = (z2mm[0] * 0.95, z2mm[1] * 1.05)
                z3mm = (z3mm[0] * 0.95, z3mm[1] * 1.05)
                # x-y
                ax1 = axs[idr, 0]
                ax1.scatter(z1, z2, marker='.', c=color)
                ax1.set_xlim(z1mm)
                ax1.set_ylim(z2mm)
                ax1.set_xlabel(r'$z_1$')
                ax1.set_ylabel(r'$z_2$')
                # x-z
                ax2 = axs[idr, 1]
                ax2.scatter(z1, z3, marker='.', c=color)
                ax2.set_xlim(z1mm)
                ax2.set_ylim(z3mm)
                ax2.set_xlabel(r'$z_1$')
                ax2.set_ylabel(r'$z_3$')
                if idr == 0:
                    ax2.set_title(titlestring)
                # y-z
                ax3 = axs[idr, 2]
                ax3.scatter(z2, z3, marker='.', c=color)
                ax3.set_xlim(z2mm)
                ax3.set_ylim(z3mm)
                ax3.set_xlabel(r'$z_2$')
                ax3.set_ylabel(r'$z_3$')
                # colorbar
                divider = make_axes_locatable(axs[idr, 2])
                cax = divider.append_axes('right', size='5%', pad=0.1)
                fig.colorbar(scalar_map, ax=axs[idr, 2], cax=cax)
            
            else:
                ax = axs[idr]
                z1, z2 = emb_trans[:, 0], emb_trans[:, 1]
                ax.scatter(z1, z2, marker='.', c=color)
                z1mm = np.min(z1), np.max(z1)
                z2mm = np.min(z2), np.max(z2)
                z1mm = (z1mm[0] * 0.95, z1mm[1] * 1.05)
                z2mm = (z2mm[0] * 0.95, z2mm[1] * 1.05)
                ax.set_xlim(z1mm)
                ax.set_ylim(z2mm)
                ax.set_xlabel(r'$z_1$')
                ax.set_ylabel(r'$z_2$')
                if idr == 0:
                    ax.set_title(titlestring)
                # colorbar
                divider = make_axes_locatable(ax)
                cax = divider.append_axes('right', size='5%', pad=0.1)
                fig.colorbar(scalar_map, ax=axs, cax=cax)

            # plot as 3D object on wandb
            if (wandb_config is not None) and (perplexity == target_perplexity):
                point_data = np.concatenate([emb_trans, color[:,:3] * 255.], axis=1)
                caption = f'perplexity {perplexity} color {color_name}'
                wandb.log({f'3D t-SNE embeddings {color_name} paint':
                    wandb.Object3D(point_data, caption=caption)}, step=global_step)

        # tight layout
        plt.tight_layout()

        # save figure
        time_stamp = time.strftime(f'2d-embeddings-{color_name}-step-{global_step}-%Y%m%d-%H%M%S.png')
        plt.savefig(os.path.join(out_dir, time_stamp), dpi=300)

        # wandb logging
        if wandb_config is not None:
            img = Image.open(os.path.join(out_dir, time_stamp))
            wandb.log({f'2D t-SNE embeddings {color_name} paint':
                [wandb.Image(img, caption='Latent Space Visualizations')]},
                step=global_step)

        # close plot
        plt.close(fig)


def plot_tsne_publication(embeddings_path, out_dir='./', colors=['rmsd'],
                          pca=False, pca_dim=50, wandb_config=None,
                          global_step=0, epoch=1):
    """Generate publication quality 3d t-SNE plot."""

    embeddings, color_arrays = _load_data(embeddings_path, colors)

    if pca and embeddings.shape[1] > 50:
        embeddings = pca(embeddings, pca_dim)

    # Outputs 3D embeddings using all available processors
    tsne = TSNE(n_components=3, n_jobs=4)

    embeddings = tsne.fit_transform(embeddings)

    z1, z2, z3 = embeddings[:, 0], embeddings[:, 1], embeddings[:, 2]
    z1_min_max = np.min(z1), np.max(z1)
    z2_min_max = np.min(z2), np.max(z2)
    z3_min_max = np.min(z3), np.max(z3)

    # TODO: make grid plot of fnc, rmsd
    for color_name, color_arr in color_arrays.items():

        fig = plt.figure()
        ax = fig.add_subplot(111, projection='3d')

        cnorm = matplotlib.colors.Normalize(vmin=np.min(color_arr),
                                            vmax=np.max(color_arr))
        scalar_map = matplotlib.cm.ScalarMappable(norm=cnorm,
                                                  cmap=plt.get_cmap('jet'))
        scalar_map.set_array(color_arr)
        fig.colorbar(scalar_map)
        color = scalar_map.to_rgba(color_arr)

        ax.scatter3D(z1, z2, z3, marker='.', c=color)
        ax.set_xlim3d(z1_min_max)
        ax.set_ylim3d(z2_min_max)
        ax.set_zlim3d(z3_min_max)
        ax.set_xlabel(r'$z_1$')
        ax.set_ylabel(r'$z_2$')
        ax.set_zlabel(r'$z_3$')

        if color_name == 'rmsd':
            ax.set_title(f'RMSD to reference state after epoch {epoch}')
        elif color_name == 'fnc':
            ax.set_title(f'Fraction of contacts to reference state after epoch {epoch}')

        time_stamp = time.strftime(f'3d-embeddings-{color_name}-step-{global_step}-%Y%m%d-%H%M%S.png')
        plt.savefig(os.path.join(out_dir, time_stamp), dpi=300)

        if wandb_config is not None:
            img = Image.open(os.path.join(out_dir, time_stamp))
            wandb.log({f'3D xyz t-SNE embeddings {color_name} paint':
                [wandb.Image(img, caption='Latent Space Visualizations')]}, step=global_step)

        ax.clear()
        plt.close(fig)

if __name__ == '__main__':
    # data1 = np.random.normal(size=(100, 6))
    # data2 = np.random.normal(size=(100, 6), loc=10, scale=2)
    # data3 = np.random.normal(size=(100, 6), loc=5, scale=1)
    # data = np.concatenate((data1, data2, data3))
    # rmsd = np.random.normal(size=300)
    # fnc = np.random.normal(size=300)

    # scaler_kwargs = {'fletcher32': True}
    # with open_h5('test_embed.h5', 'w', swmr=False) as h5_file:
    #     h5_file.create_dataset('embeddings', data=data, **scaler_kwargs)
    #     h5_file.create_dataset('rmsd', data=rmsd, **scaler_kwargs)
    #     h5_file.create_dataset('fnc', data=fnc, **scaler_kwargs)
    
    #data_dir="/gpfs/alpine/med110/proj-shared/tkurth/runs/cmaps-3clpro-summit-run-1/model-cmaps-3clpro-summit-run-1/embedddings"
    #embedding_file="embeddings-raw-step-724-20200918-130640.h5"

    #data_dir="/gpfs/alpine/med110/proj-shared/tkurth/runs/cmaps-3clpro-summit-run-2-nnodes4/model-cmaps-3clpro-summit-run-2-nnodes4/embedddings"
    #embedding_file="embeddings-raw-step-1343-20200918-153515.h5"

    data_dir="/gpfs/alpine/med110/proj-shared/tkurth/runs/cmaps-3clpro-summit-run-2-nnodes1/model-cmaps-3clpro-summit-run-2-nnodes1/embedddings"
    embedding_file="embeddings-raw-step-1954-20200918-151815.h5"
    
    # concat
    embedding_input=os.path.join(data_dir, embedding_file)

    #plot_tsne('test_embed.h5', './tmpdir', '3d', pca=False, colors=['fnc'])
<<<<<<< HEAD
    plot_tsne('gb-data/3clpro-monomer-1.h5', '.', pca=False, colors=['rmsd', 'fnc'], projection_type='3d')
    pass
=======
    plot_tsne(embedding_input, data_dir, pca=False, colors=['rmsd', 'fnc'], projection_type='3d')
    #pass
>>>>>>> 466a27ce
<|MERGE_RESOLUTION|>--- conflicted
+++ resolved
@@ -241,10 +241,5 @@
     embedding_input=os.path.join(data_dir, embedding_file)
 
     #plot_tsne('test_embed.h5', './tmpdir', '3d', pca=False, colors=['fnc'])
-<<<<<<< HEAD
-    plot_tsne('gb-data/3clpro-monomer-1.h5', '.', pca=False, colors=['rmsd', 'fnc'], projection_type='3d')
-    pass
-=======
     plot_tsne(embedding_input, data_dir, pca=False, colors=['rmsd', 'fnc'], projection_type='3d')
-    #pass
->>>>>>> 466a27ce
+    #pass