--- conflicted
+++ resolved
@@ -101,11 +101,7 @@
               help='Enable distributed training')
 
 def main(input_path, out_path, checkpoint, model_id, dim1, dim2, cm_format, encoder_gpu,
-<<<<<<< HEAD
-         decoder_gpu, epochs, batch_size, optimizer, model_type, latent_dim,
-=======
          decoder_gpu, epochs, batch_size, model_type, latent_dim, scale_factor, interval,
->>>>>>> 4ca3e675
          sample_interval, wandb_project_name, local_rank, amp, distributed):
 
     """Example for training Fs-peptide with either Symmetric or Resnet VAE."""
